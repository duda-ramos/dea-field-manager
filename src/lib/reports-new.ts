--- conflicted
+++ resolved
@@ -561,11 +561,7 @@
     }
 
     // Prepare table data (full columns including Pavimento and Tipologia)
-<<<<<<< HEAD
     const { columns, rows, photosMap } = await prepareFlatTableData(sortedItems, interlocutor, sectionType, projectId);
-=======
-    const { columns, rows } = await prepareFlatTableData(sortedItems, interlocutor, sectionType, projectId);
->>>>>>> 7e1d7025
 
     // Generate single flat table
     autoTable(doc, {
@@ -792,11 +788,7 @@
   interlocutor: 'cliente' | 'fornecedor',
   sectionType: 'pendencias' | 'revisao',
   projectId?: string
-<<<<<<< HEAD
 ): Promise<{ columns: string[], rows: any[][], photosMap: Map<number, string[]> }> {
-=======
-): Promise<{ columns: string[], rows: any[][] }> {
->>>>>>> 7e1d7025
   let columns: string[] = [];
   let rows: any[][] = [];
   const photosMap = new Map<number, string[]>(); // Map row index to photos array
