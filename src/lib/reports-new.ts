--- conflicted
+++ resolved
@@ -839,11 +839,7 @@
   timestamp: number,
   maxRetries = 3
 ): Promise<string | null> {
-<<<<<<< HEAD
   let _lastError: Error | unknown = null; // eslint-disable-line @typescript-eslint/no-unused-vars
-=======
-  let lastError: any = null;
->>>>>>> 650a1f23
   
   for (let attempt = 0; attempt < maxRetries; attempt++) {
     try {
@@ -1284,13 +1280,8 @@
     includePavimento: boolean;
     includeTipologia: boolean;
   } = { includePavimento: true, includeTipologia: true },
-<<<<<<< HEAD
   _projectId?: string
 ): Promise<{ columns: string[], rows: unknown[][] }> {
-=======
-  projectId?: string
-): Promise<{ columns: string[], rows: any[][] }> {
->>>>>>> 650a1f23
   let columns: string[] = [];
   let rows: unknown[][] = [];
 
@@ -1377,17 +1368,12 @@
   items: Installation[],
   interlocutor: 'cliente' | 'fornecedor',
   sectionType: 'pendencias' | 'revisao',
-<<<<<<< HEAD
   _projectId?: string
 ): Promise<{ columns: string[], rows: unknown[][] }> {
-=======
-  projectId?: string
-): Promise<{ columns: string[], rows: any[][] }> {
->>>>>>> 650a1f23
   return prepareDynamicTableData(items, interlocutor, sectionType, {
     includePavimento: true,
     includeTipologia: true
-  }, projectId);
+  }, _projectId);
 }
 
 // Aggregate items by Pavimento and Tipologia for summary sections
@@ -1521,12 +1507,8 @@
 }
 
 // Get compact column styles (for tables without Pavimento and Tipologia)
-<<<<<<< HEAD
 function _getCompactColumnStyles(columns: string[]): Record<number, { halign: string }> {
-=======
-function getCompactColumnStyles(columns: string[]): any {
->>>>>>> 650a1f23
-  const styles: Record<number, any> = {};
+  const styles: Record<number, { halign: string }> = {};
   
   columns.forEach((col, index) => {
     switch (col) {
